// Copyright 2014 The Gogs Authors. All rights reserved.
// Use of this source code is governed by a MIT-style
// license that can be found in the LICENSE file.

package base

import (
	"fmt"
	"os"
	"os/exec"
	"path"
	"path/filepath"
	"regexp"
	"strings"

	"github.com/Unknwon/com"
	"github.com/Unknwon/goconfig"
	qlog "github.com/qiniu/log"

	"github.com/gogits/cache"
	"github.com/gogits/session"

	"github.com/gogits/gogs/modules/auth/ldap"
	"github.com/gogits/gogs/modules/log"
)

// Mailer represents mail service.
type Mailer struct {
	Name         string
	Host         string
	User, Passwd string
}

type OauthInfo struct {
	ClientId, ClientSecret string
	Scopes                 string
	AuthUrl, TokenUrl      string
}

// Oauther represents oauth service.
type Oauther struct {
	GitHub, Google, Tencent,
	Twitter, Weibo bool
	OauthInfos map[string]*OauthInfo
}

var (
	AppVer     string
	AppName    string
	AppLogo    string
	AppUrl     string
	IsProdMode bool
	Domain     string
	SecretKey  string
	RunUser    string
	LdapAuth   bool

	RepoRootPath string
	ScriptType   string

	InstallLock bool

	LogInRememberDays  int
	CookieUserName     string
	CookieRememberName string

	Cfg          *goconfig.ConfigFile
	MailService  *Mailer
	OauthService *Oauther

	LogMode   string
	LogConfig string

	Cache        cache.Cache
	CacheAdapter string
	CacheConfig  string

	SessionProvider string
	SessionConfig   *session.Config
	SessionManager  *session.Manager

	PictureService string

	EnableRedis    bool
	EnableMemcache bool
)

var Service struct {
	RegisterEmailConfirm bool
	DisableRegistration  bool
	RequireSignInView    bool
	EnableCacheAvatar    bool
	NotifyMail           bool
	ActiveCodeLives      int
	ResetPwdCodeLives    int
}

func ExecDir() (string, error) {
	file, err := exec.LookPath(os.Args[0])
	if err != nil {
		return "", err
	}
	p, err := filepath.Abs(file)
	if err != nil {
		return "", err
	}
	return path.Dir(strings.Replace(p, "\\", "/", -1)), nil
}

var logLevels = map[string]string{
	"Trace":    "0",
	"Debug":    "1",
	"Info":     "2",
	"Warn":     "3",
	"Error":    "4",
	"Critical": "5",
}

func newService() {
	Service.ActiveCodeLives = Cfg.MustInt("service", "ACTIVE_CODE_LIVE_MINUTES", 180)
	Service.ResetPwdCodeLives = Cfg.MustInt("service", "RESET_PASSWD_CODE_LIVE_MINUTES", 180)
	Service.DisableRegistration = Cfg.MustBool("service", "DISABLE_REGISTRATION", false)
	Service.RequireSignInView = Cfg.MustBool("service", "REQUIRE_SIGNIN_VIEW", false)
	Service.EnableCacheAvatar = Cfg.MustBool("service", "ENABLE_CACHE_AVATAR", false)
}

func newLogService() {
	// Get and check log mode.
	LogMode = Cfg.MustValue("log", "MODE", "console")
	modeSec := "log." + LogMode
	if _, err := Cfg.GetSection(modeSec); err != nil {
		qlog.Fatalf("Unknown log mode: %s\n", LogMode)
	}

	// Log level.
	levelName := Cfg.MustValue("log."+LogMode, "LEVEL", "Trace")
	level, ok := logLevels[levelName]
	if !ok {
		qlog.Fatalf("Unknown log level: %s\n", levelName)
	}

	// Generate log configuration.
	switch LogMode {
	case "console":
		LogConfig = fmt.Sprintf(`{"level":%s}`, level)
	case "file":
		logPath := Cfg.MustValue(modeSec, "FILE_NAME", "log/gogs.log")
		os.MkdirAll(path.Dir(logPath), os.ModePerm)
		LogConfig = fmt.Sprintf(
			`{"level":%s,"filename":"%s","rotate":%v,"maxlines":%d,"maxsize":%d,"daily":%v,"maxdays":%d}`, level,
			logPath,
			Cfg.MustBool(modeSec, "LOG_ROTATE", true),
			Cfg.MustInt(modeSec, "MAX_LINES", 1000000),
			1<<uint(Cfg.MustInt(modeSec, "MAX_SIZE_SHIFT", 28)),
			Cfg.MustBool(modeSec, "DAILY_ROTATE", true),
			Cfg.MustInt(modeSec, "MAX_DAYS", 7))
	case "conn":
		LogConfig = fmt.Sprintf(`{"level":"%s","reconnectOnMsg":%v,"reconnect":%v,"net":"%s","addr":"%s"}`, level,
			Cfg.MustBool(modeSec, "RECONNECT_ON_MSG", false),
			Cfg.MustBool(modeSec, "RECONNECT", false),
			Cfg.MustValue(modeSec, "PROTOCOL", "tcp"),
			Cfg.MustValue(modeSec, "ADDR", ":7020"))
	case "smtp":
		LogConfig = fmt.Sprintf(`{"level":"%s","username":"%s","password":"%s","host":"%s","sendTos":"%s","subject":"%s"}`, level,
			Cfg.MustValue(modeSec, "USER", "example@example.com"),
			Cfg.MustValue(modeSec, "PASSWD", "******"),
			Cfg.MustValue(modeSec, "HOST", "127.0.0.1:25"),
			Cfg.MustValue(modeSec, "RECEIVERS", "[]"),
			Cfg.MustValue(modeSec, "SUBJECT", "Diagnostic message from serve"))
	case "database":
		LogConfig = fmt.Sprintf(`{"level":"%s","driver":"%s","conn":"%s"}`, level,
			Cfg.MustValue(modeSec, "Driver"),
			Cfg.MustValue(modeSec, "CONN"))
	}

	log.Info("%s %s", AppName, AppVer)
	log.NewLogger(Cfg.MustInt64("log", "BUFFER_LEN", 10000), LogMode, LogConfig)
	log.Info("Log Mode: %s(%s)", strings.Title(LogMode), levelName)
}

func newLdapService() {
	LdapAuth = Cfg.MustBool("security", "LDAP_AUTH", false)
	if !LdapAuth {
		return
	}

	nbsrc := 0
	for _, v := range Cfg.GetSectionList() {
		if matched, _ := regexp.MatchString("(?i)^LDAPSOURCE.*", v); matched {
			ldapname := Cfg.MustValue(v, "name", v)
			ldaphost := Cfg.MustValue(v, "host")
			ldapport := Cfg.MustInt(v, "port", 389)
			ldapbasedn := Cfg.MustValue(v, "basedn", "dc=*,dc=*")
			ldapattribute := Cfg.MustValue(v, "attribute", "mail")
			ldapfilter := Cfg.MustValue(v, "filter", "(*)")
			ldapmsadsaformat := Cfg.MustValue(v, "MSADSAFORMAT", "%s")
			ldap.AddSource(ldapname, ldaphost, ldapport, ldapbasedn, ldapattribute, ldapfilter, ldapmsadsaformat)
			nbsrc++
			log.Debug("%s added as LDAP source", ldapname)
		}
	}
	if nbsrc == 0 {
		log.Warn("No valide LDAP found, LDAP Authentication NOT enabled")
		LdapAuth = false
		return
	}

	log.Info("LDAP Authentication Enabled")
}

func newCacheService() {
	CacheAdapter = Cfg.MustValue("cache", "ADAPTER", "memory")
	if EnableRedis {
		log.Info("Redis Enabled")
	}
	if EnableMemcache {
		log.Info("Memcache Enabled")
	}

	switch CacheAdapter {
	case "memory":
		CacheConfig = fmt.Sprintf(`{"interval":%d}`, Cfg.MustInt("cache", "INTERVAL", 60))
	case "redis", "memcache":
		CacheConfig = fmt.Sprintf(`{"conn":"%s"}`, Cfg.MustValue("cache", "HOST"))
	default:
		qlog.Fatalf("Unknown cache adapter: %s\n", CacheAdapter)
	}

	var err error
	Cache, err = cache.NewCache(CacheAdapter, CacheConfig)
	if err != nil {
		qlog.Fatalf("Init cache system failed, adapter: %s, config: %s, %v\n",
			CacheAdapter, CacheConfig, err)
	}

	log.Info("Cache Service Enabled")
}

func newSessionService() {
	SessionProvider = Cfg.MustValue("session", "PROVIDER", "memory")

	SessionConfig = new(session.Config)
	SessionConfig.ProviderConfig = Cfg.MustValue("session", "PROVIDER_CONFIG")
	SessionConfig.CookieName = Cfg.MustValue("session", "COOKIE_NAME", "i_like_gogits")
	SessionConfig.CookieSecure = Cfg.MustBool("session", "COOKIE_SECURE")
	SessionConfig.EnableSetCookie = Cfg.MustBool("session", "ENABLE_SET_COOKIE", true)
	SessionConfig.GcIntervalTime = Cfg.MustInt64("session", "GC_INTERVAL_TIME", 86400)
	SessionConfig.SessionLifeTime = Cfg.MustInt64("session", "SESSION_LIFE_TIME", 86400)
	SessionConfig.SessionIDHashFunc = Cfg.MustValue("session", "SESSION_ID_HASHFUNC", "sha1")
	SessionConfig.SessionIDHashKey = Cfg.MustValue("session", "SESSION_ID_HASHKEY")

	if SessionProvider == "file" {
		os.MkdirAll(path.Dir(SessionConfig.ProviderConfig), os.ModePerm)
	}

	var err error
	SessionManager, err = session.NewManager(SessionProvider, *SessionConfig)
	if err != nil {
		qlog.Fatalf("Init session system failed, provider: %s, %v\n",
			SessionProvider, err)
	}

	log.Info("Session Service Enabled")
}

func newMailService() {
	// Check mailer setting.
	if !Cfg.MustBool("mailer", "ENABLED") {
		return
	}

	MailService = &Mailer{
		Name:   Cfg.MustValue("mailer", "NAME", AppName),
		Host:   Cfg.MustValue("mailer", "HOST"),
		User:   Cfg.MustValue("mailer", "USER"),
		Passwd: Cfg.MustValue("mailer", "PASSWD"),
	}
	log.Info("Mail Service Enabled")
}

func newRegisterMailService() {
	if !Cfg.MustBool("service", "REGISTER_EMAIL_CONFIRM") {
		return
	} else if MailService == nil {
		log.Warn("Register Mail Service: Mail Service is not enabled")
		return
	}
	Service.RegisterEmailConfirm = true
	log.Info("Register Mail Service Enabled")
}

func newNotifyMailService() {
	if !Cfg.MustBool("service", "ENABLE_NOTIFY_MAIL") {
		return
	} else if MailService == nil {
		log.Warn("Notify Mail Service: Mail Service is not enabled")
		return
	}
	Service.NotifyMail = true
	log.Info("Notify Mail Service Enabled")
}

func NewConfigContext() {
	//var err error
	workDir, err := ExecDir()
	if err != nil {
		qlog.Fatalf("Fail to get work directory: %s\n", err)
	}

	cfgPath := filepath.Join(workDir, "conf/app.ini")
	Cfg, err = goconfig.LoadConfigFile(cfgPath)
	if err != nil {
		qlog.Fatalf("Cannot load config file(%s): %v\n", cfgPath, err)
	}
	Cfg.BlockMode = false

	cfgPath = filepath.Join(workDir, "custom/conf/app.ini")
	if com.IsFile(cfgPath) {
		if err = Cfg.AppendFiles(cfgPath); err != nil {
			qlog.Fatalf("Cannot load config file(%s): %v\n", cfgPath, err)
		}
	}

	AppName = Cfg.MustValue("", "APP_NAME", "Gogs: Go Git Service")
	AppLogo = Cfg.MustValue("", "APP_LOGO", "img/favicon.png")
	AppUrl = Cfg.MustValue("server", "ROOT_URL")
	Domain = Cfg.MustValue("server", "DOMAIN")
	SecretKey = Cfg.MustValue("security", "SECRET_KEY")

	InstallLock = Cfg.MustBool("security", "INSTALL_LOCK", false)

	RunUser = Cfg.MustValue("", "RUN_USER")
	curUser := os.Getenv("USER")
	if len(curUser) == 0 {
		curUser = os.Getenv("USERNAME")
	}
	// Does not check run user when the install lock is off.
	if InstallLock && RunUser != curUser {
		qlog.Fatalf("Expect user(%s) but current user is: %s\n", RunUser, curUser)
	}

	LogInRememberDays = Cfg.MustInt("security", "LOGIN_REMEMBER_DAYS")
	CookieUserName = Cfg.MustValue("security", "COOKIE_USERNAME")
	CookieRememberName = Cfg.MustValue("security", "COOKIE_REMEMBER_NAME")

<<<<<<< HEAD
=======
	// load LDAP authentication configuration if present
	LdapAuth = Cfg.MustBool("security", "LDAP_AUTH", false)
	if LdapAuth {
		qlog.Debug("LDAP AUTHENTICATION activated")
		nbsrc := 0
		for _, v := range Cfg.GetSectionList() {
			if matched, _ := regexp.MatchString("(?i)^LDAPSOURCE.*", v); matched {
				ldapname := Cfg.MustValue(v, "name", v)
				ldaphost := Cfg.MustValue(v, "host")
				ldapport := Cfg.MustInt(v, "port", 389)
				ldapbasedn := Cfg.MustValue(v, "basedn", "dc=*,dc=*")
				ldapattribute := Cfg.MustValue(v, "attribute", "mail")
				ldapfilter := Cfg.MustValue(v, "filter", "(*)")
				ldapmsadsaformat := Cfg.MustValue(v, "MSADSAFORMAT", "%s")
				ldap.AddSource(ldapname, ldaphost, ldapport, ldapbasedn, ldapattribute, ldapfilter, ldapmsadsaformat)
				nbsrc += 1
				qlog.Debug("%s added as LDAP source", ldapname)
			}
		}
		if nbsrc == 0 {
			qlog.Debug("No valide LDAP found, LDAP AUTHENTICATION NOT activated")
			LdapAuth = false
		}
	} else {
		qlog.Debug("LDAP AUTHENTICATION NOT activated")
	}

>>>>>>> 1b734501
	PictureService = Cfg.MustValue("picture", "SERVICE")

	// Determine and create root git reposiroty path.
	homeDir, err := com.HomeDir()
	if err != nil {
		qlog.Fatalf("Fail to get home directory): %v\n", err)
	}
	RepoRootPath = Cfg.MustValue("repository", "ROOT", filepath.Join(homeDir, "gogs-repositories"))
	if err = os.MkdirAll(RepoRootPath, os.ModePerm); err != nil {
		qlog.Fatalf("Fail to create RepoRootPath(%s): %v\n", RepoRootPath, err)
	}
	ScriptType = Cfg.MustValue("repository", "SCRIPT_TYPE", "bash")
}

func NewBaseServices() {
	newService()
	newLogService()
	newLdapService()
	newCacheService()
	newSessionService()
	newMailService()
	newRegisterMailService()
	newNotifyMailService()
}<|MERGE_RESOLUTION|>--- conflicted
+++ resolved
@@ -342,37 +342,6 @@
 	LogInRememberDays = Cfg.MustInt("security", "LOGIN_REMEMBER_DAYS")
 	CookieUserName = Cfg.MustValue("security", "COOKIE_USERNAME")
 	CookieRememberName = Cfg.MustValue("security", "COOKIE_REMEMBER_NAME")
-
-<<<<<<< HEAD
-=======
-	// load LDAP authentication configuration if present
-	LdapAuth = Cfg.MustBool("security", "LDAP_AUTH", false)
-	if LdapAuth {
-		qlog.Debug("LDAP AUTHENTICATION activated")
-		nbsrc := 0
-		for _, v := range Cfg.GetSectionList() {
-			if matched, _ := regexp.MatchString("(?i)^LDAPSOURCE.*", v); matched {
-				ldapname := Cfg.MustValue(v, "name", v)
-				ldaphost := Cfg.MustValue(v, "host")
-				ldapport := Cfg.MustInt(v, "port", 389)
-				ldapbasedn := Cfg.MustValue(v, "basedn", "dc=*,dc=*")
-				ldapattribute := Cfg.MustValue(v, "attribute", "mail")
-				ldapfilter := Cfg.MustValue(v, "filter", "(*)")
-				ldapmsadsaformat := Cfg.MustValue(v, "MSADSAFORMAT", "%s")
-				ldap.AddSource(ldapname, ldaphost, ldapport, ldapbasedn, ldapattribute, ldapfilter, ldapmsadsaformat)
-				nbsrc += 1
-				qlog.Debug("%s added as LDAP source", ldapname)
-			}
-		}
-		if nbsrc == 0 {
-			qlog.Debug("No valide LDAP found, LDAP AUTHENTICATION NOT activated")
-			LdapAuth = false
-		}
-	} else {
-		qlog.Debug("LDAP AUTHENTICATION NOT activated")
-	}
-
->>>>>>> 1b734501
 	PictureService = Cfg.MustValue("picture", "SERVICE")
 
 	// Determine and create root git reposiroty path.
