--- conflicted
+++ resolved
@@ -7,11 +7,7 @@
 	<footer>
 		<div class="ui container">
 			<div class="ui left">
-<<<<<<< HEAD
-				Powered by <a href='https://gogs.io/'>Gogs</a> | {{if (or .ShowFooterVersion .PageIsAdmin)}}{{.i18n.Tr "version"}}: {{AppVer}}{{end}} {{.i18n.Tr "page"}}: <strong>{{LoadTimes .PageStartTime}}</strong> {{.i18n.Tr "template"}}: <strong>{{call .TmplLoadTimes}}</strong>
-=======
-				© 2017 Gogs {{if (or .ShowFooterVersion .PageIsAdmin)}}{{.i18n.Tr "version"}}: {{AppVer}}{{end}} {{if ShowFooterTemplateLoadTime}}{{.i18n.Tr "page"}}: <strong>{{LoadTimes .PageStartTime}}</strong> {{.i18n.Tr "template"}}: <strong>{{call .TmplLoadTimes}}</strong>{{end}}
->>>>>>> 643c85e9
+				{{if (or .ShowFooterVersion .PageIsAdmin)}}{{.i18n.Tr "version"}}: {{AppVer}}{{end}} {{.i18n.Tr "page"}}: <strong>{{LoadTimes .PageStartTime}}</strong> {{.i18n.Tr "template"}}: <strong>{{call .TmplLoadTimes}}</strong>
 			</div>
 			<div class="ui right links">
 				{{if .ShowFooterBranding}}
@@ -28,12 +24,7 @@
 						{{end}}
 					</div>
 				</div>
-<<<<<<< HEAD
 				<a target="_blank" href="https://mephi.ru/">НИЯУ МИФИ</a>
-=======
-				<a href="/assets/librejs/librejs.html" style="display:none" data-jslicense="1">Javascript Licenses</a>
-				<a target="_blank" href="https://gogs.io">{{.i18n.Tr "website"}}</a>
->>>>>>> 643c85e9
 				{{if (or .ShowFooterVersion .PageIsAdmin)}}<span class="version">{{GoVer}}</span>{{end}}
 			</div>
 		</div>
