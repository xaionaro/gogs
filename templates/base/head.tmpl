<!DOCTYPE html>
<html>
<head data-suburl="{{AppSubURL}}">
	<meta http-equiv="Content-Type" content="text/html; charset=UTF-8" />
	<meta http-equiv="X-UA-Compatible" content="IE=edge"/>
	{{if not .PageIsAdmin}}
		<meta name="author" content="{{if .Repository}}{{.Owner.Name}}{{else}}Gogs{{end}}" />
		<meta name="description" content="{{if .Repository}}{{.Repository.Name}}{{if .Repository.Description}} - {{.Repository.Description}}{{end}}{{else}}Gogs is a painless self-hosted Git service{{end}}" />
		<meta name="keywords" content="go, git, self-hosted, gogs">
	{{end}}
	<meta name="referrer" content="no-referrer" />
	<meta name="_csrf" content="{{.CSRFToken}}" />
	<meta name="_suburl" content="{{AppSubURL}}" />
	
	<!-- Open Graph Tags -->
	{{if .PageIsAdmin}}
	{{else if .PageIsUserProfile}}
		<meta property="og:url" content="{{.Owner.HTMLURL}}" />
		<meta property="og:type" content="profile" />
		<meta property="og:title" content="{{.Owner.Name}}{{if .Owner.FullName}} ({{.Owner.FullName}}){{end}}">
		<meta property="og:description" content="{{.Owner.Name}} has {{.Owner.NumFollowers}} followers and is following {{.Owner.NumFollowing}} people.">
		<meta property="og:image" content="{{.Owner.AvatarLink}}" />
	{{else if .Repository}}
		<meta property="og:url" content="{{.Repository.HTMLURL}}" />
		<meta property="og:type" content="object" />
		<meta property="og:title" content="{{.Repository.FullName}}">
		<meta property="og:description" content="{{.Repository.Description}}">
		<meta property="og:image" content="{{.Repository.Owner.AvatarLink}}" />
	{{else}}
		<meta property="og:url" content="{{AppURL}}" />
		<meta property="og:type" content="website" />
		<meta property="og:title" content="{{AppName}}">
		<meta property="og:description" content="Gogs is a painless self-hosted Git service.">
		<meta property="og:image" content="{{AppURL}}img/gogs-lg.png" />
		<meta property="og:site_name" content="Gogs">
	{{end}}

	<link rel="shortcut icon" href="{{AppSubURL}}/img/favicon.png" />

	<script src="{{AppSubURL}}/js/jquery-1.11.3.min.js"></script>
	<script src="{{AppSubURL}}/js/libs/jquery.are-you-sure.js"></script>
	<link rel="stylesheet" href="{{AppSubURL}}/assets/font-awesome-4.6.3/css/font-awesome.min.css">
	<link rel="stylesheet" href="{{AppSubURL}}/assets/octicons-4.3.0/octicons.min.css">

	<!-- notebook.js for rendering ipython notebooks and marked.js for rendering markdown in notebooks -->
	{{if .IsIPythonNotebook}}
		<script src="{{AppSubURL}}/plugins/notebookjs-0.2.6/notebook.min.js"></script>
		<script src="{{AppSubURL}}/plugins/marked-0.3.6/marked.min.js"></script>
	{{end}}

	{{if .RequireSimpleMDE}}
		<link rel="stylesheet" href="{{AppSubURL}}/plugins/simplemde-1.10.1/simplemde.min.css">
		<script src="{{AppSubURL}}/plugins/simplemde-1.10.1/simplemde.min.js"></script>
		<script src="{{AppSubURL}}/plugins/codemirror-5.17.0/addon/mode/loadmode.js"></script>
		<script src="{{AppSubURL}}/plugins/codemirror-5.17.0/mode/meta.js"></script>
		<script>
			CodeMirror.modeURL =  "{{AppSubURL}}/plugins/codemirror-5.17.0/mode/%N/%N.js";
		</script>
	{{end}}

	<!-- Stylesheet -->
	<link rel="stylesheet" href="{{AppSubURL}}/css/semantic-2.2.10.min.css">
	<link rel="stylesheet" href="{{AppSubURL}}/css/gogs.css?v={{MD5 AppVer}}">

	<!-- JavaScript -->
	<script src="{{AppSubURL}}/js/semantic-2.2.10.min.js"></script>
	<script src="{{AppSubURL}}/js/gogs.js?v={{MD5 AppVer}}"></script>

	<title>{{if .Title}}{{.Title}} - {{end}}{{AppName}}</title>

	<meta name="theme-color" content="{{ThemeColorMetaTag}}">

	{{template "inject/head" .}}
</head>
<body>
	<div class="full height">
		<noscript>Please enable JavaScript in your browser!</noscript>

		{{if not .PageIsInstall}}
			<div class="following bar light">
				<div class="ui container">
					<div class="ui grid">
						<div class="column">
							<div class="ui top secondary menu">
								<a class="item brand" href="{{AppSubURL}}/">
									<img class="ui mini image" src="{{AppSubURL}}/img/favicon.png">
								</a>

								{{if .IsLogged}}
									<a class="item{{if .PageIsDashboard}} active{{end}}" href="{{AppSubURL}}/">{{.i18n.Tr "dashboard"}}</a>
									<a class="item{{if .PageIsIssues}} active{{end}}" href="{{AppSubURL}}/issues">{{.i18n.Tr "issues"}}</a>
									<a class="item{{if .PageIsPulls}} active{{end}}" href="{{AppSubURL}}/pulls">{{.i18n.Tr "pull_requests"}}</a>
								{{else}}
									<a class="item{{if .PageIsHome}} active{{end}}" href="{{AppSubURL}}/">{{.i18n.Tr "home"}}</a>
								{{end}}

								<a class="item{{if .PageIsExplore}} active{{end}}" href="{{AppSubURL}}/explore/repos">{{.i18n.Tr "explore"}}</a>
								{{/*<div class="item">
									<div class="ui icon input">
									<input class="searchbox" type="text" placeholder="{{.i18n.Tr "search_project"}}">
									<i class="search icon"></i>
									</div>
									</div>*/}}

								{{if .IsLogged}}
									<div class="right menu">
										<div class="ui dropdown head link jump item poping up" data-content="{{.i18n.Tr "create_new"}}" data-variation="tiny inverted">
											<span class="text">
												<i class="octicon octicon-plus"><span class="sr-only">{{.i18n.Tr "create_new"}}</span></i>
												<i class="octicon octicon-triangle-down"></i>
											</span>
											<div class="menu">
												<a class="item" href="{{AppSubURL}}/repo/create">
													<i class="octicon octicon-plus"></i> {{.i18n.Tr "new_repo"}}
												</a>
												<a class="item" href="{{AppSubURL}}/repo/migrate">
													<i class="octicon octicon-repo-clone"></i> {{.i18n.Tr "new_migrate"}}
												</a>
												{{if .LoggedUser.CanCreateOrganization}}
												<a class="item" href="{{AppSubURL}}/org/create">
													<i class="octicon octicon-organization"></i> {{.i18n.Tr "new_org"}}
												</a>
												{{end}}
											</div><!-- end content create new menu -->
										</div><!-- end dropdown menu create new -->

										<div class="ui dropdown head link jump item poping up" tabindex="-1" data-content="{{.i18n.Tr "user_profile_and_more"}}" data-variation="tiny inverted">
											<span class="text avatar">
												<img class="ui small rounded image" src="{{.LoggedUser.RelAvatarLink}}">
												<span class="sr-only">{{.i18n.Tr "user_profile_and_more"}}</span>
												<i class="octicon octicon-triangle-down" tabindex="-1"></i>
											</span>
											<div class="menu" tabindex="-1">
												<div class="ui header">
													{{.i18n.Tr "signed_in_as"}} <strong>{{.LoggedUser.Name}}</strong>
												</div>

												<div class="divider"></div>
												<a class="item" href="{{AppSubURL}}/{{.LoggedUser.Name}}">
													<i class="octicon octicon-person"></i>
													{{.i18n.Tr "your_profile"}}<!-- Your profile -->
												</a>
												<a class="{{if .PageIsUserSettings}}active{{end}} item" href="{{AppSubURL}}/user/settings">
													<i class="octicon octicon-settings"></i>
													{{.i18n.Tr "your_settings"}}<!-- Your settings -->
												</a>
												<a class="item" target="_blank" href="https://gogs.io/docs" rel="noreferrer">
													<i class="octicon octicon-question"></i>
													{{.i18n.Tr "help"}}<!-- Help -->
												</a>
												{{if .IsAdmin}}
													<div class="divider"></div>

													<a class="{{if .PageIsAdmin}}active{{end}} item" href="{{AppSubURL}}/admin">
														<i class="icon settings"></i>
														{{.i18n.Tr "admin_panel"}}<!-- Admin Panel -->
													</a>
												{{end}}

												<div class="divider"></div>
												<a class="item" href="{{AppSubURL}}/user/logout">
													<i class="octicon octicon-sign-out"></i>
													{{.i18n.Tr "sign_out"}}<!-- Sign Out -->
												</a>
											</div><!-- end content avatar menu -->
										</div><!-- end dropdown avatar menu -->
									</div><!-- end signed user right menu -->

								{{else}}

<<<<<<< HEAD
									<a class="item" target="_blank" href="https://voip.mephi.ru/units/0153600">{{.i18n.Tr "contacts"}}</a>
=======
									<a class="item" target="_blank" href="https://gogs.io/docs" rel="noreferrer">{{.i18n.Tr "help"}}</a>
>>>>>>> 643c85e9
									<div class="right menu">
										{{if .ShowRegistrationButton}}
											<a class="item{{if .PageIsSignUp}} active{{end}}" href="{{AppSubURL}}/user/sign_up">
												<i class="octicon octicon-person"></i> {{.i18n.Tr "register"}}
											</a>
										{{end}}
										<a class="item{{if .PageIsSignIn}} active{{end}}" href="{{AppSubURL}}/user/login?redirect_to={{.Link}}">
											<i class="octicon octicon-sign-in"></i> {{.i18n.Tr "sign_in"}}
										</a>
									</div><!-- end anonymous right menu -->

								{{end}}
							</div><!-- end top menu -->
						</div><!-- end column -->
					</div><!-- end grid -->
				</div><!-- end container -->
			</div><!-- end bar -->
		{{end}}
{{/*
	</div>
</body>
</html>
*/}}<|MERGE_RESOLUTION|>--- conflicted
+++ resolved
@@ -168,11 +168,7 @@
 
 								{{else}}
 
-<<<<<<< HEAD
 									<a class="item" target="_blank" href="https://voip.mephi.ru/units/0153600">{{.i18n.Tr "contacts"}}</a>
-=======
-									<a class="item" target="_blank" href="https://gogs.io/docs" rel="noreferrer">{{.i18n.Tr "help"}}</a>
->>>>>>> 643c85e9
 									<div class="right menu">
 										{{if .ShowRegistrationButton}}
 											<a class="item{{if .PageIsSignUp}} active{{end}}" href="{{AppSubURL}}/user/sign_up">
