--- conflicted
+++ resolved
@@ -6,15 +6,8 @@
 </head>
 
 <body>
-<<<<<<< HEAD
-	<p>Hi <b>{{.User.Name}}</b>, this is your registration confirmation email for {{.AppName}}!</p>
-	<p>You can now login via username: {{.User.Name}}.</p>
-	<p><a href="{{.AppUrl}}user/login">{{.AppUrl}}user/login</a></p>
-=======
 	<p>Hi <b>{{.Username}}</b>, this is your registration confirmation email for {{AppName}}!</p>
 	<p>You can now login via username: {{.Username}}.</p>
 	<p><a href="{{AppUrl}}user/login">{{AppUrl}}user/login</a></p>
-	<p>© 2016 <a target="_blank" href="{{AppUrl}}">{{AppName}}</a></p>
->>>>>>> ad7ea889
 </body>
 </html>