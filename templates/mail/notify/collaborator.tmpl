<!DOCTYPE html>
<html>
<head>
	<meta http-equiv="Content-Type" content="text/html; charset=utf-8" />
	<title>{{.Subject}}</title>
</head>

<body>
	<p>You have been added as a collaborator of repository: <code>{{.RepoName}}</code></p>
	<p>
		---
		<br>
<<<<<<< HEAD
		View it on Devel: <a href="{{.AppUrl}}{{.RepoLink}}">{{.RepoLink}}</a>
=======
		<a href="{{.Link}}">View it on Gogs</a>.
>>>>>>> ad7ea889
	</p>
</body>
</html><|MERGE_RESOLUTION|>--- conflicted
+++ resolved
@@ -10,11 +10,7 @@
 	<p>
 		---
 		<br>
-<<<<<<< HEAD
-		View it on Devel: <a href="{{.AppUrl}}{{.RepoLink}}">{{.RepoLink}}</a>
-=======
-		<a href="{{.Link}}">View it on Gogs</a>.
->>>>>>> ad7ea889
+		<a href="{{.Link}}">View it on {{.Link}}</a>
 	</p>
 </body>
 </html>