<table id="repo-files-table" class="ui fixed single line table">
	<thead>
		<tr>
			<th class="four wide">
				{{if .LastCommitUser}}
					<img class="ui avatar image img-12" src="{{.LastCommitUser.AvatarLink}}" />
					<a href="{{AppSubUrl}}/{{.LastCommitUser.Name}}"><strong>{{.LastCommit.Author.Name}}</strong></a>
				{{else}}
					<img class="ui avatar image img-12" src="{{AvatarLink .LastCommit.Author.Email}}" />
					<strong>{{.LastCommit.Author.Name}}</strong>
				{{end}}
				<a rel="nofollow" class="ui sha label" href="{{.RepoLink}}/commit/{{.LastCommit.ID}}" rel="nofollow">{{ShortSha .LastCommit.ID.String}}</a>
				<span class="grey has-emoji">{{RenderCommitMessage false .LastCommit.Summary .RepoLink $.Repository.ComposeMetas}}</span>
			</th>
			<th class="nine wide">
			</th>
			<th class="three wide text grey right age">{{TimeSince .LastCommit.Author.When $.Lang}}</th>
		</tr>
	</thead>
	<tbody>
		{{if .HasParentPath}}
			<tr class="has-parent">
				<td colspan="3"><i class="octicon octicon-mail-reply"></i><a href="{{EscapePound .BranchLink}}{{.ParentPath}}">..</a></td>
			</tr>
		{{end}}
		{{range $item := .Files}}
			{{$entry := index $item 0}}
			{{$commit := index $item 1}}
			<tr>
				{{if $entry.IsSubModule}}
					<td>
<<<<<<< HEAD
						<span class="icon octicon octicon-file-submodule"></span>
							{{$entry.Name}} @ {{ShortSha $commit.RefId}}
=======
						<span class="octicon octicon-file-submodule"></span>
						{{$refURL := $commit.RefURL AppUrl $.BranchLink}}
						{{if $refURL}}
							<a href="{{$refURL}}">{{$entry.Name}}</a> @ <a href="{{$refURL}}/commit/{{$commit.RefID}}">{{ShortSha $commit.RefID}}</a>
						{{else}}
							{{$entry.Name}} @ {{ShortSha $commit.RefID}}
						{{end}}
>>>>>>> ad7ea889
					</td>
				{{else}}
					<td class="name">
						<span class="octicon octicon-file-{{if or $entry.IsDir}}directory{{else}}text{{end}}"></span>
						<a href="{{EscapePound $.BranchLink}}/{{EscapePound $.TreePath}}{{EscapePound $entry.Name}}">{{$entry.Name}}</a>
					</td>
				{{end}}
				<td class="message collapsing has-emoji">
					<a rel="nofollow" class="ui sha label" href="{{AppSubUrl}}/{{$.Username}}/{{$.Reponame}}/commit/{{$commit.ID}}">{{ShortSha $commit.ID.String}}</a>
					{{RenderCommitMessage false $commit.Summary $.RepoLink $.Repository.ComposeMetas}}
				</td>
				<td class="text grey right age">{{TimeSince $commit.Committer.When $.Lang}}</td>
			</tr>
		{{end}}
	</tbody>
</table>
{{if .ReadmeExist}}
	{{template "repo/view_file" .}}
{{end}}<|MERGE_RESOLUTION|>--- conflicted
+++ resolved
@@ -29,10 +29,6 @@
 			<tr>
 				{{if $entry.IsSubModule}}
 					<td>
-<<<<<<< HEAD
-						<span class="icon octicon octicon-file-submodule"></span>
-							{{$entry.Name}} @ {{ShortSha $commit.RefId}}
-=======
 						<span class="octicon octicon-file-submodule"></span>
 						{{$refURL := $commit.RefURL AppUrl $.BranchLink}}
 						{{if $refURL}}
@@ -40,7 +36,6 @@
 						{{else}}
 							{{$entry.Name}} @ {{ShortSha $commit.RefID}}
 						{{end}}
->>>>>>> ad7ea889
 					</td>
 				{{else}}
 					<td class="name">
